# Sidecar

The sidecar component of Thanos gets deployed along with a Prometheus instance. It implements Thanos' Store API on top of Prometheus' remote-read API and advertises itself as a data source to the cluster. Thereby queriers in the cluster can treat Prometheus servers as yet another source of time series data without directly talking to its APIs.
Additionally, the sidecar uploads TSDB blocks to an object storage bucket as Prometheus produces them. This allows Prometheus servers to be run with relatively low retention while their historic data is made durable and queryable via object storage.

Prometheus servers connected to the Thanos cluster via the sidecar are subject to a few limitations for safe operations:

* The minimum Prometheus version is 2.2.1
* The `external_labels` section of the configuration implements is in line with the desired label scheme (will be used by query layer to filter out store APIs to query).
* The `--web.enable-lifecycle` flag is enabled if you want to use `reload.*` flags.
* The `--storage.tsdb.min-block-duration` and `--storage.tsdb.max-block-duration` must be set to equal values to disable local compaction. The default of `2h` is recommended. Mentioned parameters set to equal value disable internal Prometheus compaction, which is needed to avoid the uploaded data corruption when thanos compactor does its job, this is critical for data consistency and should not be ignored if you plan to use thanos compactor. Even though you set mentioned parameters equal, you might observe Prometheus internal metric `prometheus_tsdb_compactions_total` being incremented, don't be confused by that: Prometheus passes all the complete data blocks via internal compaction mechanism with no exception, but if you followed recommendations - data won't be modified by Prometheus before sidecar uploads it. Thanos sidecar will also check sanity of the flags set to Prometheus on the startup and log errors if they have been configured improperly (#838).

The retention is recommended to not be lower than three times the block duration. This achieves resilience in the face of connectivity issues
to the object storage since all local data will remain available within the Thanos cluster. If connectivity gets restored the backlog of blocks gets uploaded to the object storage.

```console
$ prometheus \
  --storage.tsdb.max-block-duration=2h \
  --storage.tsdb.min-block-duration=2h \
  --web.enable-lifecycle
```

```console
$ thanos sidecar \
    --tsdb.path        "/path/to/prometheus/data/dir" \
    --prometheus.url   "http://localhost:9090" \
    --objstore.config-file  "bucket.yml"
```

The example content of `bucket.yml`:

```yaml
type: GCS
config:
  bucket: example-bucket
```

## Deployment

## Flags

[embedmd]:# (flags/sidecar.txt $)
```$
usage: thanos sidecar [<flags>]

sidecar for Prometheus server

Flags:
  -h, --help                     Show context-sensitive help (also try
                                 --help-long and --help-man).
      --version                  Show application version.
      --log.level=info           Log filtering level.
      --log.format=logfmt        Log format to use.
      --gcloudtrace.project=GCLOUDTRACE.PROJECT
                                 GCP project to send Google Cloud Trace tracings
                                 to. If empty, tracing will be disabled.
      --gcloudtrace.sample-factor=1
                                 How often we send traces (1/<sample-factor>).
                                 If 0 no trace will be sent periodically, unless
                                 forced by baggage item. See
                                 `pkg/tracing/tracing.go` for details.
<<<<<<< HEAD
=======
      --http-address="0.0.0.0:10902"
                                 Listen host:port for HTTP endpoints.
>>>>>>> 8e9499bf
      --grpc-address="0.0.0.0:10901"
                                 Listen ip:port address for gRPC endpoints
                                 (StoreAPI). Make sure this address is routable
                                 from other components if you use gossip,
                                 'grpc-advertise-address' is empty and you
                                 require cross-node connection.
<<<<<<< HEAD
      --grpc-advertise-address=GRPC-ADVERTISE-ADDRESS
                                 Explicit (external) host:port address to
                                 advertise for gRPC StoreAPI in gossip cluster.
                                 If empty, 'grpc-address' will be used.
=======
>>>>>>> 8e9499bf
      --grpc-server-tls-cert=""  TLS Certificate for gRPC server, leave blank to
                                 disable TLS
      --grpc-server-tls-key=""   TLS Key for the gRPC server, leave blank to
                                 disable TLS
      --grpc-server-tls-client-ca=""
                                 TLS CA to verify clients against. If no client
                                 CA is specified, there is no client
                                 verification on server side. (tls.NoClientCert)
<<<<<<< HEAD
      --http-address="0.0.0.0:10902"
                                 Listen host:port for HTTP endpoints.
=======
      --grpc-advertise-address=GRPC-ADVERTISE-ADDRESS
                                 Explicit (external) host:port address to
                                 advertise for gRPC StoreAPI in gossip cluster.
                                 If empty, 'grpc-address' will be used.
>>>>>>> 8e9499bf
      --cluster.address="0.0.0.0:10900"
                                 Listen ip:port address for gossip cluster.
      --cluster.advertise-address=CLUSTER.ADVERTISE-ADDRESS
                                 Explicit (external) ip:port address to
                                 advertise for gossip in gossip cluster. Used
                                 internally for membership only.
      --cluster.peers=CLUSTER.PEERS ...
                                 Initial peers to join the cluster. It can be
                                 either <ip:port>, or <domain:port>. A lookup
                                 resolution is done only at the startup.
      --cluster.gossip-interval=<gossip interval>
                                 Interval between sending gossip messages. By
                                 lowering this value (more frequent) gossip
                                 messages are propagated across the cluster more
                                 quickly at the expense of increased bandwidth.
                                 Default is used from a specified network-type.
      --cluster.pushpull-interval=<push-pull interval>
                                 Interval for gossip state syncs. Setting this
                                 interval lower (more frequent) will increase
                                 convergence speeds across larger clusters at
                                 the expense of increased bandwidth usage.
                                 Default is used from a specified network-type.
      --cluster.refresh-interval=1m
                                 Interval for membership to refresh
                                 cluster.peers state, 0 disables refresh.
      --cluster.secret-key=CLUSTER.SECRET-KEY
                                 Initial secret key to encrypt cluster gossip.
                                 Can be one of AES-128, AES-192, or AES-256 in
                                 hexadecimal format.
      --cluster.network-type=lan
                                 Network type with predefined peers
                                 configurations. Sets of configurations
                                 accounting the latency differences between
                                 network types: local, lan, wan.
      --cluster.disable          If true gossip will be disabled and no cluster
                                 related server will be started.
      --prometheus.url=http://localhost:9090
                                 URL at which to reach Prometheus's API. For
                                 better performance use local network.
      --tsdb.path="./data"       Data directory of TSDB.
      --reloader.config-file=""  Config file watched by the reloader.
      --reloader.config-envsubst-file=""
                                 Output file for environment variable
                                 substituted config file.
      --reloader.rule-dir=RELOADER.RULE-DIR ...
                                 Rule directories for the reloader to refresh
                                 (repeated field).
      --objstore.config-file=<bucket.config-yaml-path>
                                 Path to YAML file that contains object store
                                 configuration.
      --objstore.config=<bucket.config-yaml>
                                 Alternative to 'objstore.config-file' flag.
                                 Object store configuration in YAML.

```


## Reloader Configuration

Thanos can watch changes in Prometheus configuration and refresh Prometheus configuration if `--web.enable-lifecycle` enabled.

You can configure watching for changes in directory via `--reloader.rule-dir=DIR_NAME` flag.

Thanos sidecar can watch `--reloader.config-file=CONFIG_FILE` configuration file, evaluate environment variables found in there and produce generated config in `--reloader.config-envsubst-file=OUT_CONFIG_FILE` file.<|MERGE_RESOLUTION|>--- conflicted
+++ resolved
@@ -59,24 +59,18 @@
                                  If 0 no trace will be sent periodically, unless
                                  forced by baggage item. See
                                  `pkg/tracing/tracing.go` for details.
-<<<<<<< HEAD
-=======
       --http-address="0.0.0.0:10902"
                                  Listen host:port for HTTP endpoints.
->>>>>>> 8e9499bf
       --grpc-address="0.0.0.0:10901"
                                  Listen ip:port address for gRPC endpoints
                                  (StoreAPI). Make sure this address is routable
                                  from other components if you use gossip,
                                  'grpc-advertise-address' is empty and you
                                  require cross-node connection.
-<<<<<<< HEAD
       --grpc-advertise-address=GRPC-ADVERTISE-ADDRESS
                                  Explicit (external) host:port address to
                                  advertise for gRPC StoreAPI in gossip cluster.
                                  If empty, 'grpc-address' will be used.
-=======
->>>>>>> 8e9499bf
       --grpc-server-tls-cert=""  TLS Certificate for gRPC server, leave blank to
                                  disable TLS
       --grpc-server-tls-key=""   TLS Key for the gRPC server, leave blank to
@@ -85,15 +79,12 @@
                                  TLS CA to verify clients against. If no client
                                  CA is specified, there is no client
                                  verification on server side. (tls.NoClientCert)
-<<<<<<< HEAD
       --http-address="0.0.0.0:10902"
                                  Listen host:port for HTTP endpoints.
-=======
       --grpc-advertise-address=GRPC-ADVERTISE-ADDRESS
                                  Explicit (external) host:port address to
                                  advertise for gRPC StoreAPI in gossip cluster.
                                  If empty, 'grpc-address' will be used.
->>>>>>> 8e9499bf
       --cluster.address="0.0.0.0:10900"
                                  Listen ip:port address for gossip cluster.
       --cluster.advertise-address=CLUSTER.ADVERTISE-ADDRESS
