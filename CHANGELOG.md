--- conflicted
+++ resolved
@@ -8,28 +8,28 @@
 
 We use *breaking :warning:* to mark changes that are not backward compatible (relates only to v0.y.z releases.)
 
-<<<<<<< HEAD
-## [v0.37.2](https://github.com/thanos-io/thanos/tree/release-0.37) - 11.12.2024
-=======
 ## Unreleased
->>>>>>> 0ea6bac0
-
-### Fixed
-
-- [#7970](https://github.com/thanos-io/thanos/pull/7970) Sidecar: Respect min-time setting.
-<<<<<<< HEAD
-- [#7962](https://github.com/thanos-io/thanos/pull/7962) Store: Fix potential deadlock in hedging request.
-
-### Added
-
-=======
+
+### Fixed
 
 ### Added
 
 - [#7907](https://github.com/thanos-io/thanos/pull/7907) Receive: Add `--receive.grpc-service-config` flag to configure gRPC service config for the receivers.
 - [#7961](https://github.com/thanos-io/thanos/pull/7961) Store Gateway: Add `--store.posting-group-max-keys` flag to mark posting group as lazy if it exceeds number of keys limit. Added `thanos_bucket_store_lazy_expanded_posting_groups_total` for total number of lazy posting groups and corresponding reasons.
 
->>>>>>> 0ea6bac0
+### Changed
+
+### Removed
+
+## [v0.37.2](https://github.com/thanos-io/thanos/tree/release-0.37) - 11.12.2024
+
+### Fixed
+
+- [#7970](https://github.com/thanos-io/thanos/pull/7970) Sidecar: Respect min-time setting.
+- [#7962](https://github.com/thanos-io/thanos/pull/7962) Store: Fix potential deadlock in hedging request.
+
+### Added
+
 ### Changed
 
 ### Removed
